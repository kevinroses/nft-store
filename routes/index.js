--- conflicted
+++ resolved
@@ -468,11 +468,7 @@
                 api: 'database',
                 method: 'get_objects',
                 'params[0][]': '2.0.0',
-<<<<<<< HEAD
-                params: false
-=======
                 params: true
->>>>>>> 23ee7050
             });
 
             const bidFees = object200.result[0].parameters.current_fees.parameters.find((fees) => fees[0] === 89);
