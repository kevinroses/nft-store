--- conflicted
+++ resolved
@@ -948,15 +948,7 @@
         return res.status(400).json({ message: 'Error placing bid. Please try again.' });
     }
 
-<<<<<<< HEAD
-    if(req.session.peerplaysAccountId === product.owner) {
-        return res.status(400).json({ message: 'You cannot bid on an item that you are selling.' });
-    }
-
-    let productPrice = parseFloat(req.body.productPrice).toFixed(config.peerplaysAssetPrecision) * Math.pow(10, config.peerplaysAssetPrecision);
-=======
     const productPrice = Math.round((parseFloat(req.body.productPrice) + Number.EPSILON) * Math.pow(10, config.peerplaysAssetPrecision));
->>>>>>> c384d058
 
     const body = {
         operations: [{
