--- conflicted
+++ resolved
@@ -50,18 +50,7 @@
         return;
     }
 
-<<<<<<< HEAD
     if(req.body.password && !req.body.password.match(/^(?=.*[a-zA-Z])(?=.*[0-9])(?=.*[!@#\\$%\\^&\\*])[a-zA-Z0-9!@#\\$%\\^&\\*]+$/)){
-=======
-    if(req.body.password && req.body.password.length <= 6 ) {
-        res.status(400).json({
-            message: 'Password length must be at least 6 characters long.'
-        });
-        return;
-    }
-
-    if(req.body.password && !req.body.password.match(/^(?=.*[a-zA-Z])(?=.*[0-9])(?=.*[!@#\\$%\\^&\\*])[a-zA-Z0-9!@#\\$%\\^&\\*]+$/)) {
->>>>>>> 76732c6d
         res.status(400).json({
             message: 'Password should contain an alphabet, a number and a special character (!@#$%^&*)'
         });
@@ -164,7 +153,7 @@
             req.session.peerIDTokenExpires = customerReturn.peerIDTokenExpires;
 
             // Return customer oject
-            res.status(200).json({message:"Customer created successfully",customerReturn:customerReturn});
+            res.status(200).json({ message: 'Customer created successfully', customerReturn: customerReturn });
         });
     }catch(ex){
         console.error(colors.red('Failed to insert customer: ', ex));
@@ -552,7 +541,7 @@
 // login the customer and check the password
 router.post('/customer/login_action', async (req, res) => {
     const db = req.app.db;
-    
+
     // check if email or password empty
     if(req.body.loginEmail === '' || req.body.loginPassword === ''){
         res.status(400).json({
@@ -599,21 +588,6 @@
             peerIDTokenExpires: accessToken.result.expires
         };
 
-<<<<<<< HEAD
-=======
-        if(!customer.peerplaysAccountId) {
-            peerIdUser = await new PeerplaysService().signIn({
-                login: req.body.loginEmail,
-                password: req.body.loginPassword
-            });
-
-            customer['peerplaysAccountId'] = peerIdUser.result.peerplaysAccountId;
-
-            customerObj['peerplaysAccountId'] = peerIdUser.result.peerplaysAccountId;
-            customerObj['peerplaysAccountName'] = peerIdUser.result.peerplaysAccountName;
-        }
-
->>>>>>> 76732c6d
         const schemaResult = validateJson('editCustomer', customerObj);
         if(!schemaResult.result){
             console.log('errors', schemaResult.errors);
