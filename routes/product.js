--- conflicted
+++ resolved
@@ -52,19 +52,11 @@
   }
 });
 
-<<<<<<< HEAD
-const getSellOffers = async (start = 0) => {
-    let sellOffers = [];
-    const {result} = await peerplaysService.getBlockchainData({
-        api: "database",
-        method: "list_sell_offers",
-=======
 const getSellOffers = async (start = 0, k = 0) => {
     const sellOffers = [];
     const { result } = await peerplaysService.getBlockchainData({
         api: 'database',
         method: 'list_sell_offers',
->>>>>>> c384d058
         params: [`1.29.${start}`, 100]
     });
 
@@ -91,14 +83,7 @@
 
     sellOffers.push(...result);
 
-<<<<<<< HEAD
-    if(result.length < 100) {
-        return sellOffers;
-    } else {
-        sellOffers.push(await getSellOffers(start+100));
-=======
     if(result.length < 100){
->>>>>>> c384d058
         return sellOffers;
     }
         sellOffers.push(await getSellOffers(start + 100, k));
@@ -124,12 +109,7 @@
 }
 
 router.get('/customer/products/:page?', async (req, res, next) => {
-<<<<<<< HEAD
-    const db = req.app.db;
-    if(!req.session.peerplaysAccountId) {
-=======
     if(!req.session.peerplaysAccountId){
->>>>>>> c384d058
         res.redirect('/customer/login');
         return;
     }
@@ -267,13 +247,8 @@
 });
 
 // insert form
-<<<<<<< HEAD
-router.get('/customer/product/new', async (req, res) => {
-    if(!req.session.peerIDAccessToken) {
-=======
 router.get('/customer/product/new', (req, res) => {
     if(!req.session.peerIDAccessToken){
->>>>>>> c384d058
         res.redirect('/customer/login');
         return;
     }
@@ -369,44 +344,9 @@
     let peerplaysResult = null;
     try{
         peerplaysResult = await peerplaysService.sendOperations(body, req.session.peerIDAccessToken);
-<<<<<<< HEAD
-    } catch(ex) {
-        if(ex.message && ex.message.includes('is_valid_nft_token_name')) {
-            //try with another random name
-            nftName = randomizeLottoName();
-
-            body = {
-                operations: [{
-                    op_name: 'nft_metadata_create',
-                    fee_asset: config.peerplaysAssetID,
-                    owner: req.session.peerplaysAccountId,
-                    name: nftName,
-                    symbol: nftName,
-                    base_uri: filePath,
-                    revenue_partner: config.peerplaysAccountID,
-                    revenue_split: config.commission * 100,
-                    is_transferable: false,
-                    is_sellable: true
-                }]
-            };
-
-            try{
-                peerplaysResult = await peerplaysService.sendOperations(body, req.session.peerIDAccessToken);
-            } catch(ex) {
-                console.log(ex);
-                res.status(400).json({message: ex.message ? ex.message : 'Some error occurred. Please try again later.'});
-                return;
-            }
-        } else {
-            console.log(ex);
-            res.status(400).json({ message: ex.message ? ex.message : 'Some error occurred. Please try again later.' });
-            return;
-        }
-=======
     }catch(ex){
         res.status(400).json({ message: ex.message });
         return;
->>>>>>> c384d058
     }
 
     doc.nftMetadataID = peerplaysResult.result.trx.operation_results[0][1];
@@ -615,38 +555,9 @@
         console.error(ex);
     }
 
-<<<<<<< HEAD
-    let updateFee = 0, balance = 0;
-
-    const account = await peerplaysService.getBlockchainData({
-        api: "database",
-        method: "get_full_accounts",
-        "params[0][]": req.session.peerplaysAccountId,
-        params: true
-    });
-
-    const object200 = await peerplaysService.getBlockchainData({
-        api: "database",
-        method: "get_objects",
-        "params[0][]": "2.0.0",
-        params: false
-    });
-
-    const fees = object200.result[0].parameters.current_fees.parameters.find((fees) => fees[0] === 93);
-    updateFee = fees[1].fee;
-    const updateFeeFloat = (fees[1].fee / Math.pow(10, config.peerplaysAssetPrecision)).toFixed(config.peerplaysAssetPrecision);
-
-    const assetBalance = account.result[0][1].balances.find((bal) => bal.asset_type === config.peerplaysAssetID);
-    balance = assetBalance ? assetBalance.balance : 0;
-
-    if(metadata && metadata.result[0] && metadata.result[0].base_uri.includes('/uploads/')) {
-        product.base_uri = req.protocol + '://' + req.get('host') + '/imgs' + metadata.result[0].base_uri.split('/uploads')[1];
-    } else {
-=======
     if(metadata && metadata.result[0] && metadata.result[0].base_uri.includes('/uploads/')){
         product.base_uri = `${req.protocol}://${req.get('host')}/imgs${metadata.result[0].base_uri.split('/uploads')[1]}`;
     }else{
->>>>>>> c384d058
         product.base_uri = metadata.result[0].base_uri;
     }
 
