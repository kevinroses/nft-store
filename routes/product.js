--- conflicted
+++ resolved
@@ -10,11 +10,7 @@
     cleanHtml,
     convertBool,
     checkboxBool,
-<<<<<<< HEAD
     safeParseInt } = require('../lib/common');
-=======
-    safeParseInt} = require('../lib/common');
->>>>>>> 23ee7050
 const { indexProducts } = require('../lib/indexing');
 const { validateJson } = require('../lib/schema');
 const { paginateData } = require('../lib/paginate');
@@ -375,15 +371,6 @@
             });
         }
 
-<<<<<<< HEAD
-        if(Number(req.body.minPrice) === 0){
-            return res.status(400).json({
-                message: 'Min price cannot be zero'
-            });
-        }
-
-=======
->>>>>>> 23ee7050
         if(Number(req.body.minPrice) <= 0 && Number(req.body.maxPrice) <= 0){
             return res.status(400).json({
                 message: 'Price cannot be zero'
