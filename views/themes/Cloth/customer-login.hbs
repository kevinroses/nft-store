--- conflicted
+++ resolved
@@ -34,11 +34,6 @@
 				</div>
 			</div>
 		</div>
-<<<<<<< HEAD
-		{{!-- <button class="btn btn-outline-primary btn-block" id="customerloginForm" type="submit">{{ @root.__ "Sign in" }}</button>
-    	<button class="btn btn-outline-secondary btn-block mt-3" id="customerRegister" type="button" >{{ @root.__ "Register" }}</button> --}}
-=======
->>>>>>> b60b14c4
 	</form>
 </div>
  <div class="spinner-border text-primary" style="position:fixed;top:60%;left:50%" id="loder" role="status">
