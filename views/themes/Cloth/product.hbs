--- conflicted
+++ resolved
@@ -15,11 +15,7 @@
                         <div class="input-group-prepend">
                             <button class="btn btn-primary qty-btn-minus" type="button">-</button>
                         </div>
-<<<<<<< HEAD
-                        <input type="number" step="any"  class="form-control add-color text-center" id="product_bid" maxlength="5" value="1">
-=======
-                        <input type="number" class="form-control add-color text-center" id="product_bid" maxlength="5" value="{{result.minimum_price}}">
->>>>>>> c1c8ba69
+                        <input type="number" step="any" class="form-control add-color text-center" id="product_bid" maxlength="5" value="{{result.minimum_price}}">
                         <div class="input-group-append">
                             <button class="btn btn-primary qty-btn-plus" type="button">+</button>
                         </div>
