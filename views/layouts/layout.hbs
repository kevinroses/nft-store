<!DOCTYPE html>
<html lang="en">
	<head>
        {{~#if config.injectJs}}{{{config.injectJs}}}{{/if}}
		<title>{{title}}</title>
	    <meta charset="utf-8">
    	<meta http-equiv="X-UA-Compatible" content="IE=edge">
        {{#if admin}}
        <link rel="icon" type="image/png" href="/images/favicon.png" />
        <!--[if IE]><link rel="SHORTCUT ICON" href="/images/favicon.png"/><![endif]-->
        {{else}}
        <link rel="icon" type="image/png" href="/favicon.png" />
        <!--[if IE]><link rel="SHORTCUT ICON" href="/favicon.ico"/><![endif]-->
        {{/if}}
		<meta name="viewport" content="width=device-width, initial-scale=1, maximum-scale=1, user-scalable=no">
        {{#if productDescription}}
        <meta name="description" content="{{snip productDescription}}">
        {{else}}
        {{#if metaDescription}}
        <meta name="description" content="{{snip metaDescription}}">
        {{else}}
        <meta name="description" content="{{snip config.cartDescription}}">
        {{/if}}
        {{/if}}
        <meta name="csrfToken" content="{{csrfToken}}">
		<meta name="keywords" content="{{config.cartTitle}}">
        <link rel="stylesheet" href="https://cdnjs.cloudflare.com/ajax/libs/twitter-bootstrap/4.4.1/css/bootstrap.min.css" integrity="sha256-L/W5Wfqfa0sdBNIKN9cG6QA5F2qx4qICmU2VgLruv9Y=" crossorigin="anonymous" />
        <link rel="stylesheet" href="/stylesheets/pushy{{config.env}}.css">
        {{#if admin}}
        <link rel="stylesheet" href="https://cdnjs.cloudflare.com/ajax/libs/codemirror/5.20.2/codemirror.min.css" integrity="sha256-MdzaXfGXzZdeHw/XEV2LNNycipsLk4uZ0FYzO3hbuvI=" crossorigin="anonymous" />
        {{/if}}
        <link rel="stylesheet" href="https://cdnjs.cloudflare.com/ajax/libs/gijgo/1.9.13/combined/css/gijgo.min.css" integrity="sha256-bH0WSMuCFoG/dxeox/5aOWmaZl729yDg4ylckwSRTfU=" crossorigin="anonymous" />
        <link rel="stylesheet" href="https://cdnjs.cloudflare.com/ajax/libs/bootstrap-tokenfield/0.12.0/css/bootstrap-tokenfield.min.css" integrity="sha256-4qBzeX420hElp9/FzsuqUNqVobcClz1BjnXoxUDSYQ0=" crossorigin="anonymous" />
        <link rel="stylesheet" href="https://fonts.googleapis.com/icon?family=Material+Icons">
        <link rel="stylesheet" href="/stylesheets/codemirror-style.min.css">
        <link rel="stylesheet" href="/stylesheets/style{{config.env}}.css">
        {{#if admin}}
        <link rel="stylesheet" href="/stylesheets/admin{{config.env}}.css">
        {{/if}}
        <script src="https://js.stripe.com/v3/"></script>
        <script src="https://cdnjs.cloudflare.com/ajax/libs/jquery/3.4.1/jquery.min.js" integrity="sha256-CSXorXvZcTkaix6Yvo6HppcZGetbYMGWSFlBw8HfCJo=" crossorigin="anonymous"></script>
        <script src="https://cdnjs.cloudflare.com/ajax/libs/popper.js/1.16.0/umd/popper.min.js" integrity="sha256-x3YZWtRjM8bJqf48dFAv/qmgL68SI4jqNWeSLMZaMGA=" crossorigin="anonymous"></script>
        <script src="https://cdnjs.cloudflare.com/ajax/libs/twitter-bootstrap/4.4.1/js/bootstrap.min.js" integrity="sha256-WqU1JavFxSAMcLP2WIOI+GB2zWmShMI82mTpLDcqFUg=" crossorigin="anonymous"></script>
        {{#if admin}}
        <script src="https://cdnjs.cloudflare.com/ajax/libs/moment.js/2.24.0/moment.min.js" integrity="sha256-4iQZ6BVL4qNKlQ27TExEhBN1HFPvAvAMbFavKKosSWQ=" crossorigin="anonymous"></script>
        <script src="https://cdnjs.cloudflare.com/ajax/libs/codemirror/5.20.2/codemirror.min.js" integrity="sha256-K1exjHe1X4MP24jRizgBaSbUDUrNhFDRSwGoEYGmtJE=" crossorigin="anonymous"></script>
        <script src="https://cdnjs.cloudflare.com/ajax/libs/codemirror/5.20.2/mode/css/css.min.js" integrity="sha256-D5oJ11cOmRhXSYWELwG2U/XYH3YveZJr9taRYLZ2DSM=" crossorigin="anonymous"></script>
        <script src="https://cdnjs.cloudflare.com/ajax/libs/codemirror/5.20.2/mode/xml/xml.min.js" integrity="sha256-ERFGS58tayDq5kkyNwd/89iZZ+HglMH7eYXxG1hxTvA=" crossorigin="anonymous"></script>
        {{/if}}
        <script src="https://cdnjs.cloudflare.com/ajax/libs/gijgo/1.9.13/combined/js/gijgo.min.js" integrity="sha256-YZhUu69bCn9uTqQyKwwQ3GyRypS7eaxp/wmVS282sDI=" crossorigin="anonymous"></script>
        <script src="https://cdnjs.cloudflare.com/ajax/libs/feather-icons/4.25.0/feather.min.js" integrity="sha256-NvgyqkM9Vu1DLHkzxTxXQxZNdDymUlwhXcSJEqUfPiU=" crossorigin="anonymous"></script>
        <script src="https://cdnjs.cloudflare.com/ajax/libs/numeral.js/2.0.6/numeral.min.js" integrity="sha256-LlHVI5rUauudM5ZcZaD6hHPHKrA7CSefHHnKgq+/AZc=" crossorigin="anonymous"></script>
        <script src="https://cdnjs.cloudflare.com/ajax/libs/tether/1.4.7/js/tether.min.js" integrity="sha256-4lietOiwRDBKx1goZZbRiwB06L+/bPYEGDIKZt82bgg=" crossorigin="anonymous"></script>
        <script src="https://cdnjs.cloudflare.com/ajax/libs/1000hz-bootstrap-validator/0.11.9/validator.min.js"></script>
        <script src="/javascripts/jquery.bootpag.min.js"></script>
        <script src="/javascripts/cssbeautify.min.js"></script>
        <script src="/javascripts/common{{config.env}}.js"></script>
		<script src="/javascripts/expressCart{{config.env}}.js"></script>
        {{#if admin}}
        <script src="/javascripts/admin{{config.env}}.js"></script>
        {{/if}}
        <script src="https://cdnjs.cloudflare.com/ajax/libs/bootstrap-tokenfield/0.12.0/bootstrap-tokenfield.min.js" integrity="sha256-jdwX0QzXB7z7Xc7Vz0ovtIHWO5qIZWg0aLcGv44JDgE=" crossorigin="anonymous"></script>
        <!-- SEO data -->
        {{#if pageUrl}}
        <link rel="canonical" href="{{pageUrl}}" />
        {{else}}
        <link rel="canonical" href="{{config.baseUrl}}" />
        {{/if}}
        <meta name="referrer" content="origin" />
        {{#if @root.config.facebookAppId}}
        <meta property="fb:app_id" content="{{@root.config.facebookAppId}}" />
        {{/if}}
        <meta property="og:site_name" content="{{config.cartTitle}}" />
        {{#if result.productTitle}}
        <meta property="og:type" content="product" />
        {{else}}
        <meta property="og:type" content="website" />
        {{/if}}
        <meta property="og:title" content="{{title}}" />
        {{#if pageUrl}}
        <meta property="og:url" content="{{pageUrl}}" />
        {{else}}
        <meta property="og:url" content="{{config.baseUrl}}" />
        {{/if}}
        {{#if result.productImage}}
        <meta property="og:image" content="{{config.baseUrl}}{{result.productImage}}" />
        {{/if}}
        {{#if productDescription}}
        <meta property="og:description" content="{{snip productDescription}}">
        {{else}}
        {{#if metaDescription}}
        <meta property="og:description" content="{{snip metaDescription}}">
        {{else}}
        <meta property="og:description" content="{{snip config.cartDescription}}">
        {{/if}}
        {{/if}}
        {{#if @root.config.twitterHandle}}
        <meta property="twitter:site" content="{{@root.config.twitterHandle}}">
        {{/if}}
        {{#if result.productTitle}}
        <meta property="twitter:card" content="product" />
        {{else}}
        <meta property="twitter:card" content="summary" />
        {{/if}}
        <meta property="twitter:title" content="{{title}}" />
        {{#if pageUrl}}
        <meta property="twitter:url" content="{{pageUrl}}" />
        {{else}}
        <meta property="twitter:url" content="{{config.baseUrl}}" />
        {{/if}}
        {{#if result.productTitle}}
        <script type="application/ld+json">
            {
                "@context": "https://schema.org/",
                "@type": "Product",
                "name": "{{result.productTitle}}",
                "offers": {
                    "price": "{{result.productPrice}}",
                    "priceCurrency": "{{config.currencyISO}}",
                    {{#ifCond result.productStock '>' 0}}
                    "availability": "https://schema.org/InStock",
                    {{else}}
                    "availability": "https://schema.org/SoldOut",
                    {{/ifCond}}
                    "url": "{{pageUrl}}"
                },
                "sku": "{{result._id}}",
                {{#if result.productGtin}}
                "gtin": "{{result.productGtin}}",
                {{/if}}
                {{#if result.productImage}}
                "image": "{{config.baseUrl}}{{result.productImage}}",
                {{else}}
                "image": "{{config.baseUrl}}uploads/placeholder.png",
                {{/if}}
                {{#if result.productBrand}}
                "brand": {
                    "@type": "Organization",
                    "name": "{{result.productBrand}}"
                },
                {{/if}}
                {{#ifCond reviews.count '>' 0}}
                "review": {
                    "@type": "Review",
                    "reviewRating": {
                        "@type": "Rating",
                        "ratingValue": "{{@root.reviews.featured.review.rating}}",
                        "bestRating": "{{@root.reviews.highestRating}}"
                    },
                    "author": {
                        "@type": "Person",
                        "name": "{{@root.reviews.featured.customer.firstName}} {{@root.reviews.featured.customer.lastName}}"
                    }
                },
                {{/ifCond}}
                "aggregateRating": {
                    "@type": "AggregateRating",
                    "ratingValue": "{{@root.reviews.average}}",
                    "reviewCount": "{{@root.reviews.count}}"
                },
                {{#if productDescription}}
                "description": "{{snip productDescription}}",
                {{/if}}
                {{#if pageUrl}}
                "url": "{{pageUrl}}"
                {{else}}
                "url": "{{config.baseUrl}}"
                {{/if}}
            }
        </script>
        {{/if}}
        <!-- SEO data -->
        {{~#if config.googleAnalytics}}{{{config.googleAnalytics}}}{{/if}}
        {{~#if config.customCss}}<style>{{{config.customCss}}}</style>{{/if}}
        {{#if admin}}
        <link rel="stylesheet" href="/stylesheets/admin{{config.env}}.css">
        {{else}}
        {{#if config.theme}}
        <link rel="stylesheet" href="/{{config.theme}}/style{{config.env}}.css">
        <script src="/{{config.theme}}/index{{config.env}}.js"></script>
        {{/if}}
        {{/if}}
	</head>
    {{#if admin}}
	<body class="admin">
    {{else}}
    <body>
    {{/if}}
        {{#unless admin}}
        <nav class="navbar navbar-expand-lg justify-content-between mainNavBar mobile-view-none mb-3">
            <div class="tablet-none"> </div>
            {{!-- <a class="navbar-brand" href="/">
            {{#if @root.config.cartLogo}}
            <img src="{{@root.config.cartLogo}}" class="img-fluid">
            {{else}}
            {{@root.config.cartTitle}}
            {{/if}}
            </a> --}}
            <button class="navbar-toggler" type="button" data-toggle="collapse" data-target="#navbarMenu" aria-controls="navbarMenu" aria-expanded="false" aria-label="Toggle navigation">
                {{{feather 'menu'}}}
            </button>
            <div id="navbarText">
                <ul class="navbar-nav ml-auto">
                    {{#ifCond @root.config.enableLanguages "!=" false}}
                    <div class="dropdown d-none d-sm-block">
                        <button class="btn btn-primary dropdown-toggle" type="button" id="dropdownMenuButton" data-toggle="dropdown" aria-haspopup="true" aria-expanded="false">
                            {{{feather 'globe'}}}
                        </button>
                        <div class="dropdown-menu dropdown-menu-right" aria-labelledby="dropdownMenuButton">
                            {{#availableLanguages}}
                                <li><a class="dropdown-item" href="/lang/{{this}}">{{@root.__ this}}</a></li>
                            {{/availableLanguages}}
                        </div>
                    </div>
                    {{/ifCond}}
                    {{#if @root.session.customerPresent}}
                    <div class="dropdown d-none d-sm-block">
                        <button class="btn dropdown-toggle" type="button" id="dropdownMenuButton" data-toggle="dropdown" aria-haspopup="true" aria-expanded="false">
                            {{{feather 'user'}}}
                        </button>
                        <div class="dropdown-menu dropdown-menu-right" aria-labelledby="dropdownMenuButton">
                            <li><a class="dropdown-item" href="/customer/account">Account</a></li>
                            <li><a class="dropdown-item" href="/customer/logout">Logout</a></li>
                            <li><a class="dropdown-item" href="/customer/products">My NFTs</a></li>
                        </div>
                    </div>
                    {{else}}
                        <li class="nav-item ml-3"><a href="/customer/account" class="btn">{{{feather 'user'}}}</a></li>
                    {{/if}}
<<<<<<< HEAD
                    {{#if @root.session.cart}}
                        {{!-- <li class="nav-item"><a href="/checkout/cart" class="btn menu-btn">{{{feather 'shopping-cart'}}} {{ @root.__ "Cart" }} <span class="badge badge-danger" id="cart-count">{{@root.session.totalCartItems}}</span></a></li> --}}
                        {{else}}
                        {{!-- <li class="nav-item"><a href="/checkout/cart" class="btn menu-btn">{{{feather 'shopping-cart'}}}</i> {{ @root.__ "Cart" }} <span class="badge badge-danger" id="cart-count">0</span></a></li> --}}
                    {{/if}}
=======
>>>>>>> c8d1e141
                </ul>
            </div>
        </nav>
        {{/unless}}
        <div class="site-overlay"></div>
        {{#unless admin}}
            {{#ifCond page '!=' 'checkout'}}
            {{#ifCond page '!=' 'pay'}}
                <div id="cart" class="col-md-12 pad-left-12 top-pad-10 pushy pushy-right">
                    <div class="row {{checkout}}">
                        <div class="col-sm-12 text-right">
                            <button class="pushy-link btn btn-primary" type="button">{{{feather 'x'}}}</button>
                        </div>
                    </div>
                    <div class="row">
                        <div id="cart" class="col-md-12">
                        {{> (getTheme 'cart')}}
                        <div class="row">
                        <div class="col-sm-12 {{showCartButtons @root.session.cart}} cart-buttons">
                            <button class="btn btn-danger float-left" id="empty-cart" type="button">{{ @root.__ "Empty cart" }}</button>
                            <a href="/checkout/information" class="btn btn-primary float-right">Checkout</a>
                        </div>
                    </div>
                        </div>
                    </div>
                </div>
            {{/ifCond}}
            {{/ifCond}}
        {{/unless}}
        <div id="myDIV">
		<div class="container" id="container">
            <div id="loginclass">
                <div class="row h-100">
                    {{{body}}}
                </div>
            </div>
        </div>
        </div>
		<input type="hidden" id="input_notify_message" value="{{message}}">
		<input type="hidden" id="input_notify_messageType" value="{{messageType}}">
        <input type="hidden" id="cartCheckout" value="{{checkout}}">
        <input type="hidden" id="cartTheme" value="{{@root.config.theme}}">
        <input type="hidden" id="currencySymbol" value="{{@root.config.currencySymbol}}">
        {{#if @root.config.maxQuantity}} <input type="hidden" id="maxQuantity" value="{{@root.config.maxQuantity}}">{{/if}}
		<div id="notify_message"></div>
		{{#if showFooter}}
            <div class="footer">
                <div class="d-flex h-100">
                    <div class="col-12 align-self-center footer-heading-text">
                    {{#isNull @root.config.footerHtml}}
                        <h5 class="text-center">Powered by expressCart</h5>
                    {{else}}
                        {{{@root.config.footerHtml}}}
                    {{/isNull}}
                    </div>
                </div>
            </div>
		{{/if}}
        <script src="/javascripts/pushy.min.js"></script>
        {{#if admin}}
        {{> partials/globalSearchModal}}
        {{> partials/validationModal}}
        {{> partials/variantModal}}
        {{> partials/variantEditModal}}
        {{/if}}
        {{> partials/confirmModal}}
        {{> partials/nftMintModal}}
        {{> partials/sellNFTModal}}
        {{> partials/addFundsModal}}
        {{#if @root.config.modules.enabled.reviews}}
        {{> partials/reviewModal}}
        {{/if}}
        <script>
            feather.replace();
            if(window.location.pathname == "/customer/login" || window.location.pathname =="/admin/login" || window.location.pathname =="/customer/setup"){
               document.getElementById("myDIV").className = "login-fullscreen";
               document.getElementById("loginclass").className = "login-box";
              }
            console.log("path no console",window.location.pathname)
        </script>
	</body>
</html><|MERGE_RESOLUTION|>--- conflicted
+++ resolved
@@ -227,14 +227,11 @@
                     {{else}}
                         <li class="nav-item ml-3"><a href="/customer/account" class="btn">{{{feather 'user'}}}</a></li>
                     {{/if}}
-<<<<<<< HEAD
                     {{#if @root.session.cart}}
                         {{!-- <li class="nav-item"><a href="/checkout/cart" class="btn menu-btn">{{{feather 'shopping-cart'}}} {{ @root.__ "Cart" }} <span class="badge badge-danger" id="cart-count">{{@root.session.totalCartItems}}</span></a></li> --}}
                         {{else}}
                         {{!-- <li class="nav-item"><a href="/checkout/cart" class="btn menu-btn">{{{feather 'shopping-cart'}}}</i> {{ @root.__ "Cart" }} <span class="badge badge-danger" id="cart-count">0</span></a></li> --}}
                     {{/if}}
-=======
->>>>>>> c8d1e141
                 </ul>
             </div>
         </nav>
