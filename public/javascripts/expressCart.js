--- conflicted
+++ resolved
@@ -118,50 +118,6 @@
 
     $('#productNewForm').validator().on('submit', function(e){
         e.preventDefault();
-<<<<<<< HEAD
-
-        if(parseInt($('#ppyBalance').val()) < parseInt($('#createFee').val())) {
-            showNotification('Insufficient funds. Please add funds.', 'warning', false);
-            var minFundsRequired = (parseInt($('#createFee').val()) - parseInt($('#ppyBalance').val())) / Math.pow(10, parseInt($('#addFundsAssetPrecision').val()));
-            $('#minFundsRequired').val(minFundsRequired);
-            $('#amountToAdd').val(minFundsRequired);
-            $('#addFundsModal').modal('show');
-        } else {
-            if($('#productPermalink').val() === '' && $('#productTitle').val() !== ''){
-                $('#productPermalink').val(slugify($('#productTitle').val()));
-            }
-
-            var file = document.getElementById("productImage").files[0];
-            var formData = new FormData();
-            formData.append("title", $('#productTitle').val());
-            formData.append("productDescription", $('#productDescription').val());
-            formData.append("productCategory", $('#category').val() || '');
-            formData.append("productPublished", $('#productPublished').val());
-            formData.append("productPermalink", $('#productPermalink').val());
-            formData.append("productImage",file);
-            
-            $.ajax({
-                method: 'POST',
-                url: '/customer/product/insert',
-                data: formData,
-                contentType: false,
-                processData: false
-            })
-            .done(function(msg){
-                showNotification(msg.message, 'success', false, '/customer/products/1');
-            })
-            .fail(function(msg){
-                if(msg.responseJSON && msg.responseJSON.length > 0){
-                    var errorMessages = validationErrors(msg.responseJSON);
-                    $('#validationModalBody').html(errorMessages);
-                    $('#validationModal').modal('show');
-                    return;
-                } else {
-                    showNotification(msg.responseJSON.message, 'danger');
-                }
-            });
-        }
-=======
         $('#loder').show();
         $('#productNewForm').css('opacity','0.5')
        
@@ -202,7 +158,6 @@
            
             showNotification(msg.responseJSON.message, 'danger');
         });
->>>>>>> c384d058
     });
 
     $('#productEditForm').validator().on('submit', function(e){
@@ -528,8 +483,6 @@
     // Mint NFT
     $(document).on('click', '#buttonMint', function(e){
         $("#buttonMint").attr("disabled", true);
-<<<<<<< HEAD
-=======
         $('#nftMintModal').modal('hide');
         $('#loder').show();
         $('.main').css('opacity','0.5')
@@ -554,7 +507,6 @@
             if(msg.responseJSON.message === 'You need to be logged in to Mint NFT'){
                 showNotification(msg.responseJSON.message, 'danger', false, '/customer/products');
             }
->>>>>>> c384d058
 
         if(parseInt($('#ppyBalance').val()) < parseInt($('#mintFee').val()) * $('#productQuantity').val()) {
             showNotification('Insufficient funds. Please add funds.', 'warning', false);
@@ -640,40 +592,6 @@
    
     $(document).on('click', '#buttonSell', function(e){
         const isBidding = $('#productSellTypeCheckbox').prop('checked');
-<<<<<<< HEAD
-        const quantity = isBidding ? 1 : $('#productSellQuantity').val();
-
-        if(parseInt($('#ppyBalance').val()) < parseInt($('#sellFee').val()) * quantity) {
-            showNotification('Insufficient funds. Please add funds.', 'warning', false);
-            $('#sellNFTModal').modal('hide');
-            var minFundsRequired = (parseInt($('#sellFee').val()) * quantity - parseInt($('#ppyBalance').val())) / Math.pow(10, parseInt($('#addFundsAssetPrecision').val()));
-            $('#minFundsRequired').val(minFundsRequired);
-            $('#amountToAdd').val(minFundsRequired);
-            $('#addFundsModal').modal('show');
-        } else {
-            $.ajax({
-                method: 'POST',
-                url: '/customer/product/sell',
-                data: {
-                    productId: $('#sellProductId').val(),
-                    quantity,
-                    minPrice: isBidding ? $('#productMinPrice').val() : $('#productPrice').val(),
-                    maxPrice: isBidding ? $('#productMaxPrice').val() : $('#productPrice').val(),
-                    expirationDate: $('#saleEnd').val()
-                }
-            })
-            .done(function(msg){
-                showNotification(msg.message, 'success', true);
-            })
-            .fail(function(msg){
-                if(msg.responseJSON.message === 'You need to be logged in to Mint NFT'){
-                    showNotification(msg.responseJSON.message, 'danger', false, '/customer/products');
-                }
-
-                if(msg.responseJSON.message === 'Product not found'){
-                    showNotification(msg.responseJSON.message, 'danger', false, '/customer/products');
-                }
-=======
          $('#sellNFTModal').modal('hide');
          $('#loder').show();
         $('.main').css('opacity','0.5')
@@ -704,11 +622,10 @@
             if(msg.responseJSON.message === 'Product not found'){
                 showNotification(msg.responseJSON.message, 'danger', false, '/customer/products');
             }
->>>>>>> c384d058
 
                 showNotification(msg.responseJSON.message, 'danger');
             });
-        }
+        
     });
 
     // call update settings API
@@ -1320,4 +1237,5 @@
     if (charCode > 31 && (charCode < 48 || charCode > 57))
         return false;
     return true;
-}+}
+})