/* eslint-disable prefer-arrow-callback, no-var, no-tabs, prefer-template */
/* globals showNotification, numeral, feather */
$(document).ready(function (){
    $('#loder').hide();
    $('a').click(function(){
        $('#loder').show();
        $('.main').css('opacity','0.5');
        $('.index-main').css('opacity','0.5');
     });
     $('li a').click(function(){
        $('#loder').show();
        $('.account-main').css('opacity','0.5');
     });
    if($(window).width() < 768){
        $('.menu-side').on('click', function(e){
            e.preventDefault();
            $('.menu-side li:not(".active")').slideToggle();
        });

        $('.menu-side li:not(".active")').hide();
        $('.menu-side>.active').html('<i class="feather" data-feather="menu"></i>');
        $('.menu-side>.active').addClass('menu-side-mobile');

        // hide menu if there are no items in it
        if($('#navbar ul li').length === 0){
            $('#navbar').hide();
        }

        $('#offcanvasClose').hide();
    }

    $('#userSetupForm').validator().on('submit', function(e){
        if(!e.isDefaultPrevented()){
            e.preventDefault();
            $.ajax({
                method: 'POST',
                url: '/admin/setup_action',
                data: {
                    usersName: $('#usersName').val(),
                    userEmail: $('#userEmail').val(),
                    userPassword: $('#userPassword').val()
                }
            })
            .done(function(msg){
                showNotification(msg.message, 'success', false, '/admin/login');
            })
            .fail(function(msg){
                showNotification(msg.responseJSON.message, 'danger');
            });
        }
    });
    
   
    $('#createCustomer').validator().on('click', function(e){
        e.preventDefault();
        $('#loder').show();
        $('#customer-form').css('opacity','0.5')
        $('#createCustomer').css('opacity','0.5')
        if($('#password').val() != $('#frm_userPassword_confirm').val()) {
            $('#customer-form').validator('validate')
            $('#loder').hide();
            $('#customer-form').css('opacity','1')
            $('#createCustomer').css('opacity','1')
             showNotification('Password and Confirm Password should be same.', 'danger');
            return;
        }
        if($('#customer-form').validator('validate').has('.has-error').length === 0){
            
             $.ajax({
                method: 'POST',
                url: '/customer/create',
                data: {
                    email: $('#email').val(),
                    firstName: $('#firstName').val(),
                    lastName: $('#lastName').val(),
                    address1: $('#address1').val(),
                    address2: $('#address2').val(),
                    country: $('#country').val(),
                    state: $('#state').val(),
                    postcode: $('#postcode').val(),
                    phone: $('#phone').val(),
                    password: $('#password').val(),
                    confirmpassword:$('#frm_userPassword_confirm').val()
                }
            })
            .done(function(msg){
<<<<<<< HEAD
                 $('#loder').hide();
                $('#customer-form').css('opacity','1')
                $('#createCustomer').css('opacity','1')
                showNotification(msg.message, 'success', true, '/');
=======
                showNotification(msg.message, 'success', false, '/');
>>>>>>> b60b14c4
            })
            .fail(function(msg){
                 $('#loder').hide();
                $('#customer-form').css('opacity','1')
                $('#createCustomer').css('opacity','1')
                showNotification(msg.responseJSON[0]?.message || msg.responseJSON?.message, 'danger');
            });
        }
    });

    $('#validatePermalink').on('click',function(){
        if($('#productPermalink').val() !== ''){
            $.ajax({
                method: 'POST',
                url: '/admin/validatePermalink',
                data: { permalink: $('#productPermalink').val(), docId: $('#productId').val() }
            })
            .done(function(msg){
                showNotification(msg.message, 'success');
            })
            .fail(function(msg){
                showNotification(msg.responseJSON.message, 'danger');
            });
        }else{
            showNotification('Please enter a permalink to validate', 'danger');
        }
    })

    $('#productNewForm').validator().on('submit', function(e){
        e.preventDefault();
        $('#loder').show();
        $('#productNewForm').css('opacity','0.5')
       
        if($('#productPermalink').val() === '' && $('#productTitle').val() !== ''){
            $('#productPermalink').val(slugify($('#productTitle').val()));
        }

        var file = document.getElementById("productImage").files[0];
        var formData = new FormData();
        formData.append("title", $('#productTitle').val());
        formData.append("productDescription", $('#productDescription').val());
        formData.append("productCategory", $('#category').val() || '');
        formData.append("productPublished", $('#productPublished').val());
        formData.append("productPermalink", $('#productPermalink').val());
        formData.append("productImage",file);
        
        $.ajax({
            method: 'POST',
            url: '/customer/product/insert',
            data: formData,
            contentType: false,
            processData: false
        })
        .done(function(msg){
            $('#loder').hide();
            $('#productNewForm').css('opacity','1')
            showNotification(msg.message, 'success', false, '/customer/products/1');
        })
        .fail(function(msg){
            $('#loder').hide();
            $('#productNewForm').css('opacity','1')
            if(msg.responseJSON && msg.responseJSON.length > 0){
                var errorMessages = validationErrors(msg.responseJSON);
                $('#validationModalBody').html(errorMessages);
                $('#validationModal').modal('show');
                return;
            }
           
            showNotification(msg.responseJSON.message, 'danger');
        });
    });

    $('#productEditForm').validator().on('submit', function(e){
        e.preventDefault();
        if($('#productPermalink').val() === '' && $('#productTitle').val() !== ''){
            $('#productPermalink').val(slugify($('#productTitle').val()));
        }

        let file;
        if(document.getElementById("productImage").files) {
            file = document.getElementById("productImage").files[0];
        }

        var formData = new FormData();
        formData.append("title", $('#productTitle').val());
        formData.append("productID", $('#productID').val());
        formData.append("nftMetadataID", $('#nftMetadataID').val());
        formData.append("productDescription", $('#productDescription').val());
        formData.append("productCategory", $('#category').val());
        formData.append("productPublished", $('#productPublished').val());
        formData.append("productPermalink", $('#productPermalink').val());

        if(file) {
            formData.append("productImage",file);
        }

        $.ajax({
            method: 'POST',
            url: '/customer/product/update',
            data: formData,
            contentType: false,
            processData: false
        })
        .done(function(msg){
            showNotification(msg.message, 'success', true);
        })
        .fail(function(msg){
            if(msg.responseJSON && msg.responseJSON.length > 0){
                var errorMessages = validationErrors(msg.responseJSON);
                $('#validationModalBody').html(errorMessages);
                $('#validationModal').modal('show');
                return;
            }
            showNotification(msg.responseJSON.message, 'danger');
        });
    });

    $('.btn-delete-offer').on('click', function(){
      if(confirm('Are you sure you want to delete this sell offer?')){
          $.ajax({
              method: 'POST',
              url: '/customer/product/delete',
              data: { offerId: $(this).attr('data-id') }
          })
          .done(function(msg){
              showNotification(msg.message, 'success', true);
          })
          .fail(function(msg){
              showNotification(msg.responseJSON.message, 'danger');
          });
      }
  });

    $(document).on('click', '.menu-btn', function(e){
        e.preventDefault();
        $('body').addClass('pushy-open-right');
    });

	// add the table class to all tables
    $('table').each(function(){
        $(this).addClass('table table-hover');
    });

    if($('#productTags').length){
        $('#productTags').tokenfield();
    }

    $(document).on('click', '.dashboard_list', function(e){
        window.document.location = $(this).attr('href');
    }).hover(function(){
        $(this).toggleClass('hover');
    });

    $(document).on('click', '.btn-qty-minus', function(e){
        e.preventDefault();
        var qtyElement = $(e.target).parent().parent().find('.cart-product-quantity');
        $(qtyElement).val(parseInt(qtyElement.val()) - 1);
        cartUpdate(qtyElement);
    });

    $(document).on('click', '.btn-qty-add', function(e){
        e.preventDefault();
        var qtyElement = $(e.target).parent().parent().find('.cart-product-quantity');
        $(qtyElement).val(parseInt(qtyElement.val()) + 1);
        cartUpdate(qtyElement);
    });

    $(document).on('click', '.btn-delete-from-cart', function(e){
        deleteFromCart($(e.target));
    });

    if($('#pager').length){
        var pageNum = $('#pageNum').val();
        var pageLen = $('#itemsPerPage').val();
        var itemCount = $('#totalItemCount').val();
        var paginateUrl = $('#paginateUrl').val();
        var searchTerm = $('#searchTerm').val();

        if(searchTerm !== ''){
            searchTerm = searchTerm + '/';
        }

        var pagerHref = '/' + paginateUrl + '/' + searchTerm + '{{number}}';
        var totalItems = Math.ceil(itemCount / pageLen);

        if(parseInt(itemCount) > parseInt(pageLen)){
            $('#pager').bootpag({
                total: totalItems,
                page: pageNum,
                maxVisible: 5,
                href: pagerHref,
                wrapClass: 'pagination',
                prevClass: 'page-item previous',
                nextClass: 'page-item next',
                activeClass: 'page-item active'
            });

            // Fix for Bootstrap 4
            $('#pager a').each(function(){
                $(this).addClass('page-link');
            });
        }
    }

    $('#customerLogout').on('click', function(e){
        $.ajax({
            method: 'POST',
            url: '/customer/logout',
            data: {}
        })
        .done(function(msg){
            location.reload();
        });
    });

    $('#customerForgotten').validator().on('submit', function(e){
        if(!e.isDefaultPrevented()){
            e.preventDefault();
            $.ajax({
                method: 'POST',
                url: '/customer/forgotten_action',
                data: {
                    email: $('#email').val()
                }
            })
            .done(function(msg){
                showNotification(msg.message, 'success');
            })
            .fail(function(msg){
                if(msg.message){
                    showNotification(msg.responseJSON.message, 'danger');
                    return;
                }
                showNotification(msg.responseText, 'danger');
            });
        }
    });

    $(document).on('click', '#createAccountCheckbox', function(e){
        $('#newCustomerPassword').prop('required', $('#createAccountCheckbox').prop('checked'));
    });

    $('#checkoutInformation').validator().on('click', function(e){
        e.preventDefault();
        if($('#shipping-form').validator('validate').has('.has-error').length === 0){
            // Change route if customer to be saved for later
            var route = '/customer/save';
            if($('#createAccountCheckbox').prop('checked')){
                route = '/customer/create';
            }
            $.ajax({
                method: 'POST',
                url: route,
                data: {
                    email: $('#shipEmail').val(),
                    company: $('#shipCompany').val(),
                    firstName: $('#shipFirstname').val(),
                    lastName: $('#shipLastname').val(),
                    address1: $('#shipAddr1').val(),
                    address2: $('#shipAddr2').val(),
                    country: $('#shipCountry').val(),
                    state: $('#shipState').val(),
                    postcode: $('#shipPostcode').val(),
                    phone: $('#shipPhoneNumber').val(),
                    password: $('#newCustomerPassword').val(),
                    orderComment: $('#orderComment').val()
                }
            })
            .done(function(){
                window.location = '/checkout/shipping';
            })
            .fail(function(msg){
                showNotification(msg.responseJSON.message, 'danger');
            });
        }
    });

    $('#addDiscountCode').on('click', function(e){
        e.preventDefault();
        $.ajax({
            method: 'POST',
            url: '/checkout/adddiscountcode',
            data: {
                discountCode: $('#discountCode').val()
            }
        })
        .done(function(msg){
            showNotification(msg.message, 'success', true);
        })
        .fail(function(msg){
            showNotification(msg.responseJSON.message, 'danger');
        });
    });

    $('#removeDiscountCode').on('click', function(e){
        e.preventDefault();
        $.ajax({
            method: 'POST',
            url: '/checkout/removediscountcode',
            data: {}
        })
        .done(function(msg){
            showNotification(msg.message, 'success', true);
        })
        .fail(function(msg){
            showNotification(msg.responseJSON.message, 'danger');
        });
    });

    $('#loginForm').on('click', function(e){
        if(!e.isDefaultPrevented()){
            e.preventDefault();
            $.ajax({
                method: 'POST',
                url: '/admin/login_action',
                data: {
                    email: $('#email').val(),
                    password: $('#password').val()
                }
            })
            .done(function(msg){
                window.location = '/admin';
            })
            .fail(function(msg){
                showNotification(msg.responseJSON.message, 'danger');
            });
        }
        e.preventDefault();
    });

    $('#customerloginForm').on('click', function(e){
       
        if(!e.isDefaultPrevented()){
            e.preventDefault();
            $('#loder').show();
            $('#login-form').css('opacity','0.5')
          
             $.ajax({
                method: 'POST',
                url: '/customer/login_action',
                data: {
                    loginEmail: $('#email').val(),
                    loginPassword: $('#password').val()
                }
            })
            .done(function(msg){
                window.location = '/';
                // $('#loder').hide();
                // $('#login-form').css('opacity','1')
            })
            .fail(function(msg){
                $('#loder').hide();
                $('#login-form').css('opacity','1')
                showNotification(msg.responseJSON.message, 'danger');
            });
        }
        e.preventDefault();
    });

    $('#customerRegister').on('click', function(e){
        window.location.replace('/customer/setup');
    });

    $('#productButtons div button').on('click', function(e){
        if($(this).text() === 'Mint') {
            var productId = $(this).attr('data-id');
            $('.modal-body #productId').val(productId);
            $('#nftMintModal').modal('show');
        } else if($(this).text() === 'Sell') {
            var productId = $(this).attr('data-id');
            $('.modal-body #sellProductId').val(productId);
            $('#sellNFTModal').modal('show');
            $('#saleEnd').datetimepicker({
                uiLibrary: 'bootstrap4',
                footer: true,
                modal: true,
                showOtherMonths: true
            });
        }
    });

    // Mint NFT
    $(document).on('click', '#buttonMint', function(e){
        $("#buttonMint").attr("disabled", true);
        $('#nftMintModal').modal('hide');
        $('#loder').show();
        $('.main').css('opacity','0.5')
        
        $.ajax({
            method: 'POST',
            url: '/customer/product/mint',
            data: {
                productId: $('#productId').val(),
                quantity: $('#productQuantity').val()
            }
        })
        .done(function(msg){
            $('#loder').hide();
            $('.main').css('opacity','1')
            $("#buttonMint").attr("disabled", false);
            showNotification(msg.message, 'success', true);
        })
        .fail(function(msg){
            $('#loder').hide();
            $('.main').css('opacity','1')
            if(msg.responseJSON.message === 'You need to be logged in to Mint NFT'){
                showNotification(msg.responseJSON.message, 'danger', false, '/customer/products');
            }

            if(msg.responseJSON.message === 'Product not found'){
                showNotification(msg.responseJSON.message, 'danger', false, '/customer/products');
            }

            showNotification(msg.responseJSON.message, 'danger');
            $("#buttonMint").attr("disabled", false);
        });
    });

    $(document).on('click','#productSellTypeCheckbox', function(e) {
        var assetSymbol = $('#assetSymbol').val();
        if($('#productSellTypeCheckbox').prop('checked')){
            const bidHtml = `<div class="form-group">
                                <label for="productMinPrice" class="control-label">Min. Price (${assetSymbol}) *</label>
                                <input type="number" id="productMinPrice" class="form-control" min="0" step="any" required/>
                            </div>
                            <div class="form-group">
                                <label for="productMaxPrice" class="control-label">Max. Price (${assetSymbol}) *</label>
                                <input type="number" id="productMaxPrice" class="form-control" min="0" step="any" required/>
                            </div>
                            <div class="form-group">
                                <label for="saleEnd" class="control-label">Sale end date *</label>
                                <input id="saleEnd" readonly />
                            </div>`;
            $('#sellNFTFormWrapper').html(bidHtml);
            $('#saleEnd').datetimepicker({
                uiLibrary: 'bootstrap4',
                footer: true,
                modal: true,
                showOtherMonths: true
            });
        } else {
            const fixedPriceHtml = `<div class="form-group">
                                        <label for="productSellQuantity" class="control-label">Quantity *</label>
                                        <input type="number" id="productSellQuantity" class="form-control" min="0" step="1" onkeypress="return isNumberKey(event)" required/>
                                    </div>
                                    <div class="form-group">
                                        <label for="productPrice" class="control-label">NFT Price (${assetSymbol}) *</label>
                                        <input type="number" id="productPrice" class="form-control" min="0" step="any" required/>
                                    </div>
                                    <div class="form-group">
                                        <label for="saleEnd" class="control-label">Sale end date *</label>
                                        <input id="saleEnd" readonly />
                                    </div>`;
            $('#sellNFTFormWrapper').html(fixedPriceHtml);
            $('#saleEnd').datetimepicker({
                uiLibrary: 'bootstrap4',
                footer: true,
                modal: true,
                showOtherMonths: true
            });
        }
    });

    // Sell NFT
   
    $(document).on('click', '#buttonSell', function(e){
        const isBidding = $('#productSellTypeCheckbox').prop('checked');
         $('#sellNFTModal').modal('hide');
         $('#loder').show();
        $('.main').css('opacity','0.5')
        debugger
        $.ajax({
            method: 'POST',
            url: '/customer/product/sell',
            data: {
                productId: $('#sellProductId').val(),
                quantity: isBidding ? 1 : $('#productSellQuantity').val(),
                minPrice: isBidding ? $('#productMinPrice').val() : $('#productPrice').val(),
                maxPrice: isBidding ? $('#productMaxPrice').val() : $('#productPrice').val(),
                expirationDate: $('#saleEnd').val()
            }
        })
        .done(function(msg){
            showNotification(msg.message, 'success', true);
            $('#loder').hide();
            $('.main').css('opacity','1')
        })
        .fail(function(msg){
            $('#loder').hide();
            $('.main').css('opacity','1')
            if(msg.responseJSON.message === 'You need to be logged in to Mint NFT'){
                showNotification(msg.responseJSON.message, 'danger', false, '/customer/products');
            }

            if(msg.responseJSON.message === 'Product not found'){
                showNotification(msg.responseJSON.message, 'danger', false, '/customer/products');
            }

            showNotification(msg.responseJSON.message, 'danger');
        });
    });

    // call update settings API
    $('#customerLogin').on('click', function(e){
        if(!e.isDefaultPrevented()){
            e.preventDefault();
            $.ajax({
                method: 'POST',
                url: '/customer/login_action',
                data: {
                    loginEmail: $('#customerLoginEmail').val(),
                    loginPassword: $('#customerLoginPassword').val()
                }
            })
            .done(function(msg){
                var customer = msg.customer;
                // Fill in customer form
                $('#shipEmail').val(customer.email);
                $('#shipFirstname').val(customer.firstName);
                $('#shipLastname').val(customer.lastName);
                $('#shipAddr1').val(customer.address1);
                $('#shipAddr2').val(customer.address2);
                $('#shipCountry').val(customer.country);
                $('#shipState').val(customer.state);
                $('#shipPostcode').val(customer.postcode);
                $('#shipPhoneNumber').val(customer.phone);
                location.reload();
            })
            .fail(function(msg){
                showNotification(msg.responseJSON.message, 'danger');
            });
        }
        e.preventDefault();
    });

    // Customer saving own details
    $('#customerSave').validator().on('click', function(e){
        e.preventDefault();
        if($('#customer-form').validator('validate').has('.has-error').length === 0){
            $.ajax({
                method: 'POST',
                url: '/customer/update',
                data: {
                    email: $('#shipEmail').val(),
                    company: $('#shipCompany').val(),
                    firstName: $('#shipFirstname').val(),
                    lastName: $('#shipLastname').val(),
                    address1: $('#shipAddr1').val(),
                    address2: $('#shipAddr2').val(),
                    country: $('#shipCountry').val(),
                    state: $('#shipState').val(),
                    postcode: $('#shipPostcode').val(),
                    phone: $('#shipPhoneNumber').val(),
                    password: $('#newCustomerPassword').val(),
                    orderComment: $('#orderComment').val()
                }
            })
            .done(function(){
                showNotification('Customer saved', 'success');
            })
            .fail(function(msg){
                showNotification(msg.responseJSON.message, 'danger');
            });
        }
    });

    $('#buttonAddFunds').validator().on('click', function(e) {
        e.preventDefault();
        var precision = parseInt($('#addFundsAssetPrecision').val());
        var amountToAdd = Math.round((parseFloat($('#amountToAdd').val()) + Number.EPSILON) * Math.pow(10, precision));
        var minAmount = Math.round((parseFloat($('#minFundsRequired').val()) + Number.EPSILON) * Math.pow(10,precision));

        if(amountToAdd < minAmount) {
            showNotification('Add more funds', 'danger');
        } else {
            window.location.replace(`/checkout/payment/${(amountToAdd/Math.pow(10, precision)).toFixed(precision)}`);
        }
    });

    $('#btnModalWithdrawFunds').validator().on('click', function(e) {
        e.preventDefault();
        var precision = parseInt($('#withdrawFundsAssetPrecision').val());
        var amountToWithdraw = Math.round((parseFloat($('#amountToWithdraw').val()) + Number.EPSILON) * Math.pow(10, precision));
        var maxAmount = Math.round((parseFloat($('#maxAmountWithdrawn').val()) + Number.EPSILON) * Math.pow(10,precision));
        var transferFees = Math.round((parseFloat($('#transferFees').val()) + Number.EPSILON) * Math.pow(10, precision));

        if(amountToWithdraw > maxAmount - transferFees) {
            showNotification('Select a lower amount', 'danger');
        } else {
            $.ajax({
                method: 'POST',
                url: '/customer/redeem',
                data: {
                    amount: amountToWithdraw,
                }
            })
            .done(function(msg){
                showNotification(msg.message, 'success', true);
            })
            .fail(function(msg){
                showNotification(msg.responseJSON.message, 'danger');
            });
        }
    });

    $(document).on('click', '.image-next', function(e){
        var thumbnails = $('.thumbnail-image');
        var index = 0;
        var matchedIndex = 0;

        // get the current src image and go to the next one
        $('.thumbnail-image').each(function(){
            if($('#product-title-image').attr('src') === $(this).attr('src')){
                if(index + 1 === thumbnails.length || index + 1 < 0){
                    matchedIndex = 0;
                }else{
                    matchedIndex = index + 1;
                }
            }
            index++;
        });

        // set the image src
        $('#product-title-image').attr('src', $(thumbnails).eq(matchedIndex).attr('src'));
    });

    $(document).on('click', '.image-prev', function(e){
        var thumbnails = $('.thumbnail-image');
        var index = 0;
        var matchedIndex = 0;

        // get the current src image and go to the next one
        $('.thumbnail-image').each(function(){
            if($('#product-title-image').attr('src') === $(this).attr('src')){
                if(index - 1 === thumbnails.length || index - 1 < 0){
                    matchedIndex = thumbnails.length - 1;
                }else{
                    matchedIndex = index - 1;
                }
            }
            index++;
        });

        // set the image src
        $('#product-title-image').attr('src', $(thumbnails).eq(matchedIndex).attr('src'));
    });

    $(document).on('change', '#product_variant', function(e){
        var variantPrice = $(this).find(':selected').attr('data-price');
        var currencySymbol = $('#currencySymbol').val();
        $('h4.product-price:first').html(currencySymbol + variantPrice);
    });

    $(document).on('click', '.add-variant-to-cart', function(e){
        $.ajax({
            method: 'POST',
            url: '/product/addtocart',
            data: {
                productId: $(this).attr('data-id'),
                productQuantity: '1',
                productVariant: $('#productVariant-' + $(this).attr('data-id')).val()
            }
        })
		    .done(function(msg){
            updateCartDiv();
            showNotification(msg.message, 'success');
        })
        .fail(function(msg){
            showNotification(msg.responseJSON.message, 'danger');
        });
    });

    $(document).on('click', '.product-add-to-cart', function(e){
        if(parseFloat($('#product_bid').val()) > parseFloat($('#maxPrice').val())){
            showNotification(`Exceeds maximum price: ${$('#maxPrice').val()}`, 'warning', false);
        } else if(parseFloat($('#product_bid').val()) < parseFloat($('#minPrice').val())) {
            showNotification(`Below minimum price: ${$('#minPrice').val()}`, 'warning', false);
        } else {
            var bidAmount = Math.round((parseFloat($('#product_bid').val()) + Number.EPSILON) * Math.pow(10, parseInt($('#addFundsAssetPrecision').val())));
            if(parseInt($('#ppyBalance').val()) < bidAmount + parseInt($('#bidFee').val())) {
                showNotification('Insufficient funds. Please add funds.', 'warning', false);
                var minFundsRequired = (bidAmount + parseInt($('#bidFee').val()) - parseInt($('#ppyBalance').val())) / Math.pow(10, parseInt($('#addFundsAssetPrecision').val()));
                $('#minFundsRequired').val(minFundsRequired);
                $('#amountToAdd').val(minFundsRequired);
                $('#addFundsModal').modal('show');
            } else {
                $.ajax({
                    method: 'POST',
                    url: '/product/bid',
                    data: {
                        productId: $('#productId').val(),
                        offerId: $('#offerId').val(),
                        productPrice: parseFloat($('#product_bid').val()).toFixed(parseInt($('#addFundsAssetPrecision').val())),
                        isBidding: $('#minPrice').val() !== $('#maxPrice').val()
                    }
                })
                .done(function(msg){
                    showNotification(msg.message, 'success', true);
                })
                .fail(function(msg){
                    showNotification(msg.responseJSON.message, 'danger');
                });
            }
        }
    });

    $(document).on('click', '#btnAddFunds', function(e) {
        $('#minFundsRequired').val(0);
        $('#amountToAdd').val(0);
        $('#addFundsModal').modal('show');
    });

    $(document).on('click', '#btnWithdrawFunds', function(e) {
        $('#maxAmountWithdrawn').val($(this).attr('data-balance'));
        $('#transferFees').val($(this).attr('data-fees'));
        $('#withdrawFundsModal').modal('show');
    });

    $('.cart-product-quantity').on('keyup', function(e){
        checkMaxQuantity(e, $('.cart-product-quantity'));
    });

    $('.cart-product-quantity').on('focusout', function(e){
        cartUpdate($(e.target));
    });

    $(document).on('click', '.pushy-link', function(e){
        $('body').removeClass('pushy-open-right');
    });

    // On create review
    $(document).on('click', '#add-review', function(e){
        $.ajax({
            method: 'POST',
            url: '/customer/check',
            data: {}
        })
		.done(function(msg){
            $('#reviewModal').modal('show');
        })
        .fail(function(){
            showNotification('You need to be logged in to create a review', 'danger', false, '/customer/account');
        });
    });

    // Create review
    $(document).on('click', '#addReview', function(e){
        $.ajax({
            method: 'POST',
            url: '/product/addreview',
            data: {
                product: $('#product').val(),
                title: $('#review-title').val(),
                description: $('#review-description').val(),
                rating: $('#review-rating').val()
            }
        })
		.done(function(msg){
            showNotification(msg.message, 'success', true);
        })
        .fail(function(msg){
            if(msg.responseJSON.message === 'You need to be logged in to create a review'){
                showNotification(msg.responseJSON.message, 'danger', false, '/customer/account');
            }
            showNotification(msg.responseJSON.message, 'danger');
        });
    });

    // On empty cart click
    $(document).on('click', '#empty-cart', function(e){
        $('#confirmModal').modal('show');
        $('#buttonConfirm').attr('data-func', 'emptyCart');
    });

    $(document).on('click', '#buttonConfirm', function(e){
        // Get the function and run it
        var func = $(e.target).attr('data-func');
        window[func]();
        $('#confirmModal').modal('hide');
    });

    $('.qty-btn-minus').on('click', function(){
        if(parseInt($('#product_bid').val()) - 1 >= parseFloat($('#minPrice').val())){
            var number = parseInt($('#product_bid').val()) - 1;
            $('#product_bid').val(number > 0 ? number : 1);
        }
    });

    $('.qty-btn-plus').on('click', function(){
        if(parseInt($('#product_bid').val()) + 1 <= parseFloat($('#maxPrice').val())){
            $('#product_bid').val(parseInt($('#product_bid').val()) + 1);
        }
    });

    // product thumbnail image click
    $('.thumbnail-image').on('click', function(){
        $('#product-title-image').attr('src', $(this).attr('src'));
    });

    // resets the order filter
    $(document).on('click', '#btn_search_reset', function(e){
        window.location.replace('/');
    });

    // search button click event
    $(document).on('click', '#btn_search', function(e){
        e.preventDefault();
        if($('#frm_search').val().trim() === ''){
            showNotification('Please enter a search value', 'danger');
        }else{
            window.location.href = '/search/' + $('#frm_search').val();
        }
    });

    if($('#input_notify_message').val() !== ''){
		// save values from inputs
        var messageVal = $('#input_notify_message').val();
        var messageTypeVal = $('#input_notify_messageType').val();

		// clear inputs
        $('#input_notify_message').val('');
        $('#input_notify_messageType').val('');

		// alert
        showNotification(messageVal, messageTypeVal || 'danger', false);
    }

    // checkout-blockonomics page (blockonomics_payment route) handling START ***
    if($('#blockonomics_div').length > 0){
        var orderid = $('#blockonomics_div').data('orderid') || '';
        var timestamp = $('#blockonomics_div').data('timestamp') || -1;
        var address = $('#blockonomics_div').data('address') || '';
        var blSocket = new WebSocket('wss://www.blockonomics.co/payment/' + address + '?timestamp=' + timestamp);
        blSocket.onopen = function (msg){
        };
        var timeOutMinutes = 10;
        setTimeout(function (){
            $('#blockonomics_waiting').html('<b>Payment expired</b><br><br><b><a href=\'/checkout/payment\'>Click here</a></b> to try again.<br><br>If you already paid, your order will be processed automatically.');
            showNotification('Payment expired', 'danger');
            blSocket.close();
        }, 1000 * 60 * timeOutMinutes);

        var countdownel = $('#blockonomics_timeout');
        var endDatebl = new Date((new Date()).getTime() + 1000 * 60 * timeOutMinutes);
        var blcountdown = setInterval(function (){
            var now = new Date().getTime();
            var distance = endDatebl - now;
            if(distance < 0){
                clearInterval(blcountdown);
                return;
            }
            var minutes = Math.floor((distance % (1000 * 60 * 60)) / (1000 * 60));
            var seconds = Math.floor((distance % (1000 * 60)) / 1000);
            countdownel.html(minutes + 'm ' + seconds + 's');
        }, 1000);

        blSocket.onmessage = function (msg){
            var data = JSON.parse(msg.data);
            if((data.status === 0) || (data.status === 1) || (data.status === 2)){
                // redirect to order confirmation page
                var orderMessage = '<br>View <b><a href="/payment/' + orderid + '">Order</a></b>';
                $('#blockonomics_waiting').html('Payment detected (<b>' + data.value / 1e8 + ' BTC</b>).' + orderMessage);
                showNotification('Payment detected', 'success');
                $('#cart-count').html('0');
                blSocket.close();
                $.ajax({ method: 'POST', url: '/product/emptycart' }).done(function (){
                    window.location.replace('/payment/' + orderid);
                });
            }
        };
    }
    // checkout-blockonomics page (blockonomics_payment route) handling ***  END
});

function checkMaxQuantity(e, element){
    if($('#maxQuantity').length){
        if(e.keyCode === 46 || e.keyCode === 8){
            return;
        }
        if(parseInt($(e.target).val()) > parseInt($('#maxQuantity').val())){
            const qty = element.val();
            e.preventDefault();
            element.val(qty.slice(0, -1));
            showNotification(`Exceeds maximum quantity: ${$('#maxQuantity').val()}`, 'warning', false);
        }
    }
}

function checkMinMaxPrice(e, element){
  if($('#maxPrice').length && $('#minPrice').length){
      if(e.keyCode === 46 || e.keyCode === 8){
          return;
      }
      if(parseFloat($(e.target).val()) > parseFloat($('#maxPrice').val())){
          const qty = element.val();
          e.preventDefault();
          element.val(qty.slice(0, -1));
          showNotification(`Exceeds maximum price: ${$('#maxPrice').val()}`, 'warning', false);
      } else if(parseFloat($(e.target).val()) < parseFloat($('#minPrice').val())) {
          const qty = element.val();
          e.preventDefault();
          element.val(qty.slice(0, -1));
          showNotification(`Below minimum price: ${$('#minPrice').val()}`, 'warning', false);
      }
  }
}

function deleteFromCart(element){
    $.ajax({
        method: 'POST',
        url: '/product/removefromcart',
        data: {
            cartId: element.attr('data-cartid')
        }
    })
    .done(function(msg){
        updateCartDiv();
        showNotification(msg.message, 'success');
    })
    .fail(function(msg){
        showNotification(msg.responseJSON.message, 'danger');
    });
}

function cartUpdate(element){
    if($(element).val() > 0){
        if($(element).val() !== ''){
            updateCart(element);
        }
    }else{
        $(element).val(1);
    }
}

function updateCart(element){
    // update cart on server
    $.ajax({
        method: 'POST',
        url: '/product/updatecart',
        data: {
            cartId: element.attr('data-cartid'),
            productId: element.attr('data-id'),
            quantity: element.val()
        }
    })
    .done(function(msg){
        updateCartDiv();
    })
    .fail(function(msg){
        showNotification(msg.responseJSON.message, 'danger', true);
    });
}

function updateCartDiv(){
    $.ajax({
        method: 'GET',
        url: '/checkout/cartdata'
    })
    .done(function(result){
        // Update the cart div
        var cart = result.cart;
        var session = result.session;
        var productHtml = '';
        var totalAmount = numeral(session.totalCartAmount).format('0.00');

        // Work out the shipping
        var shippingTotalAmt = numeral(session.totalCartShipping).format('0.00');
        var shippingTotal = `${session.shippingMessage} :<strong id="shipping-amount">${result.currencySymbol}${shippingTotalAmt}</strong>`;
        if(session.totalCartShipping === 0){
            shippingTotal = `<span id="shipping-amount">${session.shippingMessage}</span>`;
        }

        var discountTotalAmt = numeral(session.totalCartDiscount).format('0.00');
        var discountTotal = '';
        if(session.totalCartDiscount > 0){
            discountTotal = `
                <div class="text-right">
                    Discount: <strong id="discount-amount">${result.currencySymbol}${discountTotalAmt}</strong>
                </div>`;
        }

        // If the cart has contents
        if(cart){
            $('#cart-empty').empty();
            Object.keys(cart).forEach(function(cartId){
                var item = cart[cartId];
                // Setup the product
                var productTotalAmount = numeral(item.totalItemPrice).format('0.00');
                var variantHtml = '';
                if(item.variantId){
                    variantHtml += `<strong>Option:</strong> ${item.variantTitle}`;
                }
                var productImage = `<img class="img-fluid" src="/uploads/placeholder.png" alt="${item.title} product image"></img>`;
                if(item.productImage){
                    productImage = `<img class="img-fluid" src="${item.productImage}" alt="${item.title} product image"></img>`;
                }

                // Setup the product html
                productHtml += `
                <div class="d-flex flex-row bottom-pad-15">
                    <div class="p-2 cart-product">
                        <div class="row h-200">
                            <div class="col-4 col-md-3 no-pad-left">
                                ${productImage}
                            </div>
                            <div class="col-8 col-md-9">
                                <div class="row">
                                    <div class="col-12 no-pad-left mt-md-4">
                                        <h6><a href="/product/${item.link}">${item.title}</a></h6>
                                        ${variantHtml}
                                    </div>
                                    <div class="col-12 col-md-6 no-pad-left mb-2">
                                        <div class="input-group">
                                            <div class="input-group-prepend">
                                                <button class="btn btn-primary btn-qty-minus" type="button">-</button>
                                            </div>
                                            <input 
                                                type="number" 
                                                class="form-control cart-product-quantity text-center"
                                                data-cartid="${cartId}"
                                                data-id="${item.productId}" 
                                                maxlength="2" 
                                                value="${item.quantity}"
                                            >
                                            <div class="input-group-append">
                                                <button class="btn btn-primary btn-qty-add" type="button">+</button>
                                            </div>
                                        </div>
                                    </div>
                                    <div class="col-4 col-md-2 no-pad-left">
                                        <button class="btn btn-danger btn-delete-from-cart" data-cartid="${cartId}" type="button"><i class="feather" data-feather="trash-2" data-cartid="${cartId}"></i></button>
                                    </div>
                                    <div class="col-8 col-md-4 align-self-center text-right">
                                        <strong class="my-auto">${result.currencySymbol}${productTotalAmount}</strong>
                                    </div>
                                </div>
                            </div>
                        </div>
                    </div>
                </div>`;
            });

            $('.cartBodyWrapper').html(productHtml);
        }else{
            $('.cartBodyWrapper').html('');
        }

        $('#cart-count').text(session.totalCartItems);

        // Set the totals section
        var cartTotalsHtml = `
            <div class="d-flex flex-row">
                <div class="cart-contents-shipping col-md-12 no-pad-right">
                    <div class="text-right">
                        ${shippingTotal}
                    </div>
                    ${discountTotal}
                    <div class="text-right">
                        Total:
                        <strong id="total-cart-amount">${result.currencySymbol}${totalAmount}</strong>
                    </div>
                </div>
            </div>`;

        var cartTotalsEmptyHtml = `
            <div id="cart-empty" class="d-flex flex-row">
                <div class="cart-contents-shipping col-md-12 no-pad-left>
                    Cart empty
                </div>
            </div>`;

        // Set depending on cart contents
        if(cart){
            $('.cartTotalsWrapper').html(cartTotalsHtml);
            $('.cart-buttons').removeClass('d-none');
        }else{
            $('.cartTotalsWrapper').html(cartTotalsEmptyHtml);
            $('.cart-buttons').addClass('d-none');
        }
        feather.replace();
    })
    .fail(function(result){
        showNotification(result.responseJSON.message, 'danger');
    });
}

// eslint-disable-next-line no-unused-vars
function emptyCart(){
    $.ajax({
        method: 'POST',
        url: '/product/emptycart'
    })
    .done(function(msg){
        updateCartDiv();
        showNotification(msg.message, 'success', true);
    });
}

function validationErrors(errors){
  var errorMessage = '';
  errors.forEach((value) => {
      errorMessage += `<p>${value.dataPath.replace('/', '')} - <span class="text-danger">${value.message}<span></p>`;
  });
  return errorMessage;
}

function isNumberKey(evt){
    var charCode = (evt.which) ? evt.which : evt.keyCode
    if (charCode > 31 && (charCode < 48 || charCode > 57))
        return false;
    return true;
}<|MERGE_RESOLUTION|>--- conflicted
+++ resolved
@@ -84,14 +84,10 @@
                 }
             })
             .done(function(msg){
-<<<<<<< HEAD
                  $('#loder').hide();
                 $('#customer-form').css('opacity','1')
                 $('#createCustomer').css('opacity','1')
                 showNotification(msg.message, 'success', true, '/');
-=======
-                showNotification(msg.message, 'success', false, '/');
->>>>>>> b60b14c4
             })
             .fail(function(msg){
                  $('#loder').hide();
