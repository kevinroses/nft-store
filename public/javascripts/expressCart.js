--- conflicted
+++ resolved
@@ -66,11 +66,7 @@
                 }
             })
             .done(function(msg){
-<<<<<<< HEAD
-              showNotification(msg.message, 'success', false, '/');
-=======
                 showNotification(msg.message, 'success', true, '/');
->>>>>>> 9697de8a
             })
             .fail(function(msg){
                 showNotification(msg.responseJSON[0]?.message || msg.responseJSON?.message, 'danger');
